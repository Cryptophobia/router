package model

import (
	"bytes"
	"encoding/gob"
	"fmt"
	"log"
	"strings"

	"github.com/deis/router/utils"
	modelerUtility "github.com/deis/router/utils/modeler"
	"k8s.io/client-go/1.4/kubernetes"
	"k8s.io/client-go/1.4/pkg/api"
	"k8s.io/client-go/1.4/pkg/api/errors"
	"k8s.io/client-go/1.4/pkg/api/v1"
	"k8s.io/client-go/1.4/pkg/apis/extensions/v1beta1"
	v1beta1ext "k8s.io/client-go/1.4/pkg/apis/extensions/v1beta1"
	"k8s.io/client-go/1.4/pkg/fields"
	"k8s.io/client-go/1.4/pkg/labels"
)

const (
	prefix               string = "router.deis.io"
	modelerFieldTag      string = "key"
	modelerConstraintTag string = "constraint"
)

var (
	namespace   = utils.GetOpt("POD_NAMESPACE", "default")
	modeler     = modelerUtility.NewModeler(prefix, modelerFieldTag, modelerConstraintTag, true)
	listOptions api.ListOptions
)

func init() {
	labelMap := labels.Set{fmt.Sprintf("%s/routable", prefix): "true"}
	listOptions = api.ListOptions{LabelSelector: labelMap.AsSelector(), FieldSelector: fields.Everything()}
}

// RouterConfig is the primary type used to encapsulate all router configuration.
type RouterConfig struct {
	WorkerProcesses          string      `key:"workerProcesses" constraint:"^(auto|[1-9]\\d*)$"`
	MaxWorkerConnections     string      `key:"maxWorkerConnections" constraint:"^[1-9]\\d*$"`
	TrafficStatusZoneSize    string      `key:"trafficStatusZoneSize" constraint:"^[1-9]\\d*[kKmM]?$"`
	DefaultTimeout           string      `key:"defaultTimeout" constraint:"^[1-9]\\d*(ms|[smhdwMy])?$"`
	ServerNameHashMaxSize    string      `key:"serverNameHashMaxSize" constraint:"^[1-9]\\d*[kKmM]?$"`
	ServerNameHashBucketSize string      `key:"serverNameHashBucketSize" constraint:"^[1-9]\\d*[kKmM]?$"`
	GzipConfig               *GzipConfig `key:"gzip"`
	BodySize                 string      `key:"bodySize" constraint:"^[0-9]\\d*[kKmM]?$"`
	LargeHeaderBuffersCount  string      `key:"largeHeaderBuffersCount" constraint:"^[1-9]\\d*$"`
	LargeHeaderBuffersSize   string      `key:"largeHeaderBuffersSize" constraint:"^[0-9]\\d*[kKmM]?$"`
	ProxyRealIPCIDRs         []string    `key:"proxyRealIpCidrs" constraint:"^((([0-9]|[1-9][0-9]|1[0-9]{2}|2[0-4][0-9]|25[0-5])\\.){3}([0-9]|[1-9][0-9]|1[0-9]{2}|2[0-4][0-9]|25[0-5])(\\/([0-9]|[1-2][0-9]|3[0-2]))?(\\s*,\\s*)?)+$"`
	ErrorLogLevel            string      `key:"errorLogLevel" constraint:"^(debug|info|notice|warn|error|crit|alert|emerg)$"`
	PlatformDomain           string      `key:"platformDomain" constraint:"(?i)^([a-z0-9]+(-[a-z0-9]+)*\\.)+[a-z0-9]+(-*[a-z0-9]+)+$"`
	UseProxyProtocol         bool        `key:"useProxyProtocol" constraint:"(?i)^(true|false)$"`
	DisableServerTokens      bool        `key:"disableServerTokens" constraint:"(?i)^(true|false)$"`
	EnforceWhitelists        bool        `key:"enforceWhitelists" constraint:"(?i)^(true|false)$"`
	DefaultWhitelist         []string    `key:"defaultWhitelist" constraint:"^((([0-9]|[1-9][0-9]|1[0-9]{2}|2[0-4][0-9]|25[0-5])\\.){3}([0-9]|[1-9][0-9]|1[0-9]{2}|2[0-4][0-9]|25[0-5])(\\/([0-9]|[1-2][0-9]|3[0-2]))?(\\s*,\\s*)?)+$"`
	WhitelistMode            string      `key:"whitelistMode" constraint:"^(extend|override)$"`
	EnableRegexDomains       bool        `key:"enableRegexDomains" constraint:"(?i)^(true|false)$"`
	LoadTcellModule          bool        `key:"loadTcellModule" constraint:"(?i)^(true|false)$"`
	GlobalTcellAppID         string      `key:"globalTcellAppID" constraint:"(?i)^([a-z0-9]+(-[a-z0-9]+)*)+[a-z0-9]+$"`
	LoadModsecurityModule    bool        `key:"loadModsecurityModule" constraint:"(?i)^(true|false)$"`
	DefaultServiceIP         string      `key:"defaultServiceIP"`
	DefaultAppName           string      `key:"defaultAppName"`
	DefaultServiceEnabled    bool        `key:"defaultServiceEnabled" constraint:"(?i)^(true|false)$"`
	RequestIDs               bool        `key:"requestIDs" constraint:"(?i)^(true|false)$"`
	SSLConfig                *SSLConfig  `key:"ssl"`
	AppConfigs               []*AppConfig
	BuilderConfig            *BuilderConfig
	PlatformCertificate      *Certificate
	HTTP2Enabled             bool                `key:"http2Enabled" constraint:"(?i)^(true|false)$"`
	LogFormat                string              `key:"logFormat"`
	ProxyBuffersConfig       *ProxyBuffersConfig `key:"proxyBuffers"`
	ReferrerPolicy           string              `key:"referrerPolicy" constraint:"^(no-referrer|no-referrer-when-downgrade|origin|origin-when-cross-origin|same-origin|strict-origin|strict-origin-when-cross-origin|unsafe-url|none)$"`
	HTTP2MaxHeaderSize       string              `key:"http2MaxHeaderSize" constraint:"^[0-9]\\d*[kKmM]?$"`
	HTTP2MaxFieldSize        string              `key:"http2MaxFieldSize" constraint:"^[0-9]\\d*[kKmM]?$"`
}

func newRouterConfig() (*RouterConfig, error) {
	proxyBuffersConfig, err := newProxyBuffersConfig(nil)
	if err != nil {
		return nil, err
	}
	return &RouterConfig{
		WorkerProcesses:          "auto",
		MaxWorkerConnections:     "768",
		TrafficStatusZoneSize:    "1m",
		DefaultTimeout:           "1300s",
		ServerNameHashMaxSize:    "512",
		ServerNameHashBucketSize: "64",
		GzipConfig:               newGzipConfig(),
		BodySize:                 "1m",
		LargeHeaderBuffersCount:  "4",
		LargeHeaderBuffersSize:   "32k",
		ProxyRealIPCIDRs:         []string{"10.0.0.0/8"},
		DisableServerTokens:      false,
		ErrorLogLevel:            "error",
		UseProxyProtocol:         false,
		EnforceWhitelists:        false,
		WhitelistMode:            "extend",
		EnableRegexDomains:       false,
		LoadTcellModule:          false,
		LoadModsecurityModule:    false,
		RequestIDs:               false,
		SSLConfig:                newSSLConfig(),
		DefaultServiceEnabled:    false,
		DefaultAppName:           "",
		DefaultServiceIP:         "",
		HTTP2Enabled:             true,
		LogFormat:                `[$time_iso8601] - $app_name - $remote_addr - $remote_user - $status - "$request" - $bytes_sent - "$http_referer" - "$http_user_agent" - "$server_name" - $upstream_addr - $http_host - $upstream_response_time - $request_time`,
		ProxyBuffersConfig:       proxyBuffersConfig,
		ReferrerPolicy:           "",
		HTTP2MaxHeaderSize:       "32k",
		HTTP2MaxFieldSize:        "16k",
	}, nil
}

// GzipConfig encapsulates gzip configuration.
type GzipConfig struct {
	Enabled     bool   `key:"enabled" constraint:"(?i)^(true|false)$"`
	CompLevel   string `key:"compLevel" constraint:"^[1-9]$"`
	Disable     string `key:"disable"`
	HTTPVersion string `key:"httpVersion" constraint:"^(1\\.0|1\\.1)$"`
	MinLength   string `key:"minLength" constraint:"^\\d+$"`
	Proxied     string `key:"proxied" constraint:"^((off|expired|no-cache|no-store|private|no_last_modified|no_etag|auth|any)\\s*)+$"`
	Types       string `key:"types" constraint:"(?i)^([a-z\\d]+/[a-z\\d][a-z\\d+\\-\\.]*[a-z\\d]\\s*)+$"`
	Vary        string `key:"vary" constraint:"^(on|off)$"`
}

func newGzipConfig() *GzipConfig {
	return &GzipConfig{
		Enabled:     true,
		CompLevel:   "5",
		Disable:     "msie6",
		HTTPVersion: "1.1",
		MinLength:   "256",
		Proxied:     "any",
		Types:       "application/atom+xml application/javascript application/json application/rss+xml application/vnd.ms-fontobject application/x-font-ttf application/x-web-app-manifest+json application/xhtml+xml application/xml font/opentype image/svg+xml image/x-icon text/css text/plain text/x-component",
		Vary:        "on",
	}
}

// AppConfig encapsulates the configuration for all routes to a single back end.
type AppConfig struct {
	Name           string
	Domains        []string `key:"domains" constraint:"(?i)^((([a-z0-9]+(-*[a-z0-9]+)*)|((\\*\\.)?[a-z0-9]+(-*[a-z0-9]+)*\\.)+[a-z0-9]+(-*[a-z0-9]+)+)(\\s*,\\s*)?)+$"`
	RegexDomain    string   `key:"regexDomain"`
	TcellAppID     string   `key:"tcellAppID" constraint:"(?i)^([a-z0-9]+(-[a-z0-9]+)*)+[a-z0-9]+$"`
	Whitelist      []string `key:"whitelist" constraint:"^((([0-9]|[1-9][0-9]|1[0-9]{2}|2[0-4][0-9]|25[0-5])\\.){3}([0-9]|[1-9][0-9]|1[0-9]{2}|2[0-4][0-9]|25[0-5])(\\/([0-9]|[1-2][0-9]|3[0-2]))?(\\s*,\\s*)?)+$"`
	ConnectTimeout string   `key:"connectTimeout" constraint:"^[1-9]\\d*(ms|[smhdwMy])?$"`
	TCPTimeout     string   `key:"tcpTimeout" constraint:"^[1-9]\\d*(ms|[smhdwMy])?$"`
	ServiceIP      string
	CertMappings   map[string]string `key:"certificates" constraint:"(?i)^((([a-z0-9]+(-*[a-z0-9]+)*)|((\\*\\.)?[a-z0-9]+(-*[a-z0-9]+)*\\.)+[a-z0-9]+(-*[a-z0-9]+)+):([a-z0-9]+(-*[a-z0-9]+)*)(\\s*,\\s*)?)+$"`
	Certificates   map[string]*Certificate
	Available      bool
	Maintenance    bool            `key:"maintenance" constraint:"(?i)^(true|false)$"`
	ReferrerPolicy string          `key:"referrerPolicy" constraint:"^(no-referrer|no-referrer-when-downgrade|origin|origin-when-cross-origin|same-origin|strict-origin|strict-origin-when-cross-origin|unsafe-url|none)$"`
	SSLConfig      *SSLConfig      `key:"ssl"`
	Nginx          *NginxAppConfig `key:"nginx"`
	ProxyLocations []string        `key:"proxyLocations"`
	ProxyDomain    string          `key:"proxyDomain"`
	Locations      []*Location
}

<<<<<<< HEAD
// Location encapsulates Path and AppConfig
=======
// Location represents a location block inside a back end server block.
>>>>>>> 268ef6da
type Location struct {
	App  *AppConfig
	Path string
}

func newAppConfig(routerConfig *RouterConfig) (*AppConfig, error) {
	nginxConfig, err := newNginxAppConfig(routerConfig)
	if err != nil {
		return nil, err
	}
	return &AppConfig{
		ConnectTimeout: "30s",
		TCPTimeout:     routerConfig.DefaultTimeout,
		Certificates:   make(map[string]*Certificate),
		SSLConfig:      newSSLConfig(),
		Nginx:          nginxConfig,
	}, nil
}

// BuilderConfig encapsulates the configuration of the deis-builder-- if it's in use.
type BuilderConfig struct {
	ConnectTimeout string `key:"connectTimeout" constraint:"^[1-9]\\d*(ms|[smhdwMy])?$"`
	TCPTimeout     string `key:"tcpTimeout" constraint:"^[1-9]\\d*(ms|[smhdwMy])?$"`
	ServiceIP      string
}

func newBuilderConfig() *BuilderConfig {
	return &BuilderConfig{
		ConnectTimeout: "10s",
		TCPTimeout:     "1200s",
	}
}

// Certificate represents an SSL certificate for use in securing routable applications.
type Certificate struct {
	Cert string
	Key  string
}

func newCertificate(cert string, key string) *Certificate {
	return &Certificate{
		Cert: cert,
		Key:  key,
	}
}

// SSLConfig represents SSL-related configuration options.
type SSLConfig struct {
	Enforce           bool        `key:"enforce" constraint:"(?i)^(true|false)$"`
	Protocols         string      `key:"protocols" constraint:"^((SSLv2|SSLv3|TLSv1|TLSv1\\.1|TLSv1\\.2)\\s*)+$"`
	Ciphers           string      `key:"ciphers" constraint:"^(!?[A-Z][A-Z\\d\\+-]+:?)*$"`
	SessionCache      string      `key:"sessionCache" constraint:"^(off|none|((builtin(:[1-9]\\d*)?|shared:\\w+:[1-9]\\d*[kKmM]?)\\s*){1,2})$"`
	SessionTimeout    string      `key:"sessionTimeout" constraint:"^[1-9]\\d*(ms|[smhdwMy])?$"`
	UseSessionTickets bool        `key:"useSessionTickets" constraint:"(?i)^(true|false)$"`
	BufferSize        string      `key:"bufferSize" constraint:"^[1-9]\\d*[kKmM]?$"`
	HSTSConfig        *HSTSConfig `key:"hsts"`
	DHParam           string
}

func newSSLConfig() *SSLConfig {
	return &SSLConfig{
		Enforce:   false,
		Protocols: "TLSv1 TLSv1.1 TLSv1.2",
		// Default cipher suite:
		//  - Prefer 128-Bit over 256-Bit encryptions (lower overhead)
		//  - Prefer GCM over EDH over RSA auth (for Forward Secrecy)
		//  - Fallback to 112-Bit 3DES (mainly for IE 8 compatibility)
		// Compatible: Firefox 1, Chrome 1, IE 7, Opera 5, Safari 1, Windows XP IE8, Android 2.3, Java 7
		// Incompatible: Windows XP IE6, Java 6
		// Source: https://wiki.mozilla.org/Security/Server_Side_TLS (intermediate compatibility)
		Ciphers:           "ECDHE-ECDSA-CHACHA20-POLY1305:ECDHE-RSA-CHACHA20-POLY1305:ECDHE-ECDSA-AES128-GCM-SHA256:ECDHE-RSA-AES128-GCM-SHA256:ECDHE-ECDSA-AES256-GCM-SHA384:ECDHE-RSA-AES256-GCM-SHA384:DHE-RSA-AES128-GCM-SHA256:DHE-RSA-AES256-GCM-SHA384:ECDHE-ECDSA-AES128-SHA256:ECDHE-RSA-AES128-SHA256:ECDHE-ECDSA-AES128-SHA:ECDHE-RSA-AES256-SHA384:ECDHE-RSA-AES128-SHA:ECDHE-ECDSA-AES256-SHA384:ECDHE-ECDSA-AES256-SHA:ECDHE-RSA-AES256-SHA:DHE-RSA-AES128-SHA256:DHE-RSA-AES128-SHA:DHE-RSA-AES256-SHA256:DHE-RSA-AES256-SHA:ECDHE-ECDSA-DES-CBC3-SHA:ECDHE-RSA-DES-CBC3-SHA:EDH-RSA-DES-CBC3-SHA:AES128-GCM-SHA256:AES256-GCM-SHA384:AES128-SHA256:AES256-SHA256:AES128-SHA:AES256-SHA:DES-CBC3-SHA:!DSS",
		SessionTimeout:    "10m",
		UseSessionTickets: true,
		BufferSize:        "4k",
		HSTSConfig:        newHSTSConfig(),
	}
}

// HSTSConfig represents configuration options having to do with HTTP Strict Transport Security.
type HSTSConfig struct {
	Enabled           bool `key:"enabled" constraint:"(?i)^(true|false)$"`
	MaxAge            int  `key:"maxAge" constraint:"^[1-9]\\d*$"`
	IncludeSubDomains bool `key:"includeSubDomains" constraint:"(?i)^(true|false)$"`
	Preload           bool `key:"preload" constraint:"(?i)^(true|false)$"`
}

func newHSTSConfig() *HSTSConfig {
	return &HSTSConfig{
		Enabled:           false,
		MaxAge:            15552000, // 180 days
		IncludeSubDomains: false,
		Preload:           false,
	}
}

// NginxAppConfig is a wrapper for all Nginx-specific app configurations. These
// options shouldn't be expected to be universally supported by alternative
// router implementations.
type NginxAppConfig struct {
	ProxyBuffersConfig *ProxyBuffersConfig `key:"proxyBuffers"`
}

func newNginxAppConfig(routerConfig *RouterConfig) (*NginxAppConfig, error) {
	proxyBuffersConfig, err := newProxyBuffersConfig(routerConfig.ProxyBuffersConfig)
	if err != nil {
		return nil, err
	}
	return &NginxAppConfig{
		ProxyBuffersConfig: proxyBuffersConfig,
	}, nil
}

// ProxyBuffersConfig represents configuration options having to do with Nginx
// proxy buffers.
type ProxyBuffersConfig struct {
	Enabled  bool   `key:"enabled" constraint:"(?i)^(true|false)$"`
	Number   int    `key:"number" constraint:"^[1-9]\\d*$"`
	Size     string `key:"size" constraint:"^[1-9]\\d*[kKmM]?$"`
	BusySize string `key:"busySize" constraint:"^[1-9]\\d*[kKmM]?$"`
}

func newProxyBuffersConfig(proxyBuffersConfig *ProxyBuffersConfig) (*ProxyBuffersConfig, error) {
	if proxyBuffersConfig != nil {
		var buf bytes.Buffer
		enc := gob.NewEncoder(&buf)
		dec := gob.NewDecoder(&buf)
		err := enc.Encode(proxyBuffersConfig)
		if err != nil {
			return nil, err
		}
		var copy *ProxyBuffersConfig
		err = dec.Decode(&copy)
		if err != nil {
			return nil, err
		}
		return copy, nil
	}
	return &ProxyBuffersConfig{
		Number:   8,
		Size:     "4k",
		BusySize: "8k",
	}, nil
}

// Build creates a RouterConfig configuration object by querying the k8s API for
// relevant metadata concerning itself and all routable services.
func Build(kubeClient *kubernetes.Clientset) (*RouterConfig, error) {
	// Get all relevant information from k8s:
	//   deis-router deployment
	//   All services with label "routable=true"
	//   deis-builder service, if it exists
	// These are used to construct a model...
	routerDeployment, err := getDeployment(kubeClient)
	if err != nil {
		return nil, err
	}
	appServices, err := getAppServices(kubeClient)
	if err != nil {
		return nil, err
	}
	// builderService might be nil if it's not found and that's ok.
	builderService, err := getBuilderService(kubeClient)
	if err != nil {
		return nil, err
	}
	platformCertSecret, err := getSecret(kubeClient, "deis-router-platform-cert", namespace)
	if err != nil {
		return nil, err
	}
	dhParamSecret, err := getSecret(kubeClient, "deis-router-dhparam", namespace)
	if err != nil {
		return nil, err
	}
	// Build the model...
	routerConfig, err := build(kubeClient, routerDeployment, platformCertSecret, dhParamSecret, appServices, builderService)
	if err != nil {
		return nil, err
	}
	return routerConfig, nil
}

func getDeployment(kubeClient *kubernetes.Clientset) (*v1beta1ext.Deployment, error) {
	deployment, err := kubeClient.Extensions().Deployments(namespace).Get("deis-router")
	if err != nil {
		return nil, err
	}
	return deployment, nil
}

func getAppServices(kubeClient *kubernetes.Clientset) (*v1.ServiceList, error) {
	serviceClient := kubeClient.Services(api.NamespaceAll)
	services, err := serviceClient.List(listOptions)
	if err != nil {
		return nil, err
	}
	return services, nil
}

// getBuilderService will return the service named "deis-builder" from the same namespace as
// the router, but will return nil (without error) if no such service exists.
func getBuilderService(kubeClient *kubernetes.Clientset) (*v1.Service, error) {
	serviceClient := kubeClient.Services(namespace)
	service, err := serviceClient.Get("deis-builder")
	if err != nil {
		statusErr, ok := err.(*errors.StatusError)
		// If the issue is just that no deis-builder was found, that's ok.
		if ok && statusErr.Status().Code == 404 {
			// We'll just return nil instead of a found *api.Service.
			return nil, nil
		}
		return nil, err
	}
	return service, nil
}

func getSecret(kubeClient *kubernetes.Clientset, name string, ns string) (*v1.Secret, error) {
	secretClient := kubeClient.Secrets(ns)
	secret, err := secretClient.Get(name)
	if err != nil {
		statusErr, ok := err.(*errors.StatusError)
		// If the issue is just that no such secret was found, that's ok.
		if ok && statusErr.Status().Code == 404 {
			// We'll just return nil instead of a found *api.Secret
			return nil, nil
		}
		return nil, err
	}
	return secret, nil
}

func build(kubeClient *kubernetes.Clientset, routerDeployment *v1beta1ext.Deployment, platformCertSecret *v1.Secret, dhParamSecret *v1.Secret, appServices *v1.ServiceList, builderService *v1.Service) (*RouterConfig, error) {
	routerConfig, err := buildRouterConfig(routerDeployment, platformCertSecret, dhParamSecret)
	if err != nil {
		return nil, err
	}
	for _, appService := range appServices.Items {
		appConfig, err := buildAppConfig(kubeClient, appService, routerConfig)
		if err != nil {
			return nil, err
		}
		if appConfig != nil {
			routerConfig.AppConfigs = append(routerConfig.AppConfigs, appConfig)
		}
	}
	err = linkLocations(routerConfig.AppConfigs)
	if err != nil {
		return nil, err
	}
	addRootLocations(routerConfig.AppConfigs)
	if builderService != nil {
		builderConfig, err := buildBuilderConfig(builderService)
		if err != nil {
			return nil, err
		}
		if builderConfig != nil {
			routerConfig.BuilderConfig = builderConfig
		}
	}
	return routerConfig, nil
}

func appByDomain(appConfigs []*AppConfig, domain string) *AppConfig {
	for _, app := range appConfigs {
		for _, appDomain := range app.Domains {
			if domain == appDomain {
				return app
			}
		}
	}
	return nil
}

func linkLocations(appConfigs []*AppConfig) error {
	for _, app := range appConfigs {
		if app.ProxyDomain != "" && len(app.ProxyLocations) > 0 {
			targetApp := appByDomain(appConfigs, app.ProxyDomain)
			if targetApp == nil {
				return fmt.Errorf("Can't find ProxyDomain '%s' in any application", app.ProxyDomain)
			}

			for _, loc := range app.ProxyLocations {
				location := &Location{App: app, Path: loc}
				targetApp.Locations = append(targetApp.Locations, location)
			}
		}
	}
	return nil
}

func addRootLocations(appConfigs []*AppConfig) {
	for _, app := range appConfigs {
		rootLocation := &Location{App: app, Path: "/"}
		app.Locations = append(app.Locations, rootLocation)
	}
}

func buildRouterConfig(routerDeployment *v1beta1.Deployment, platformCertSecret *v1.Secret, dhParamSecret *v1.Secret) (*RouterConfig, error) {
	routerConfig, err := newRouterConfig()
	if err != nil {
		return nil, err
	}
	err = modeler.MapToModel(routerDeployment.Annotations, "nginx", routerConfig)
	if err != nil {
		return nil, err
	}
	if platformCertSecret != nil {
		platformCertificate, err := buildCertificate(platformCertSecret, "platform")
		if err != nil {
			return nil, err
		}
		routerConfig.PlatformCertificate = platformCertificate
	}
	if dhParamSecret != nil {
		dhParam, err := buildDHParam(dhParamSecret)
		if err != nil {
			return nil, err
		}
		routerConfig.SSLConfig.DHParam = dhParam
	}
	return routerConfig, nil
}

func buildAppConfig(kubeClient *kubernetes.Clientset, service v1.Service, routerConfig *RouterConfig) (*AppConfig, error) {
	appConfig, err := newAppConfig(routerConfig)
	if err != nil {
		return nil, err
	}
	appConfig.Name = service.Labels["app"]
	// If we didn't get the app name from the app label, fall back to inferring the app name from
	// the service's own name.
	if appConfig.Name == "" {
		appConfig.Name = service.Name
	}
	// if app name and Namespace are not same then combine the two as it
	// makes deis services (as an example) clearer, such as deis/controller
	if appConfig.Name != service.Namespace {
		appConfig.Name = service.Namespace + "/" + appConfig.Name
	}
	err = modeler.MapToModel(service.Annotations, "", appConfig)
	if err != nil {
		return nil, err
	}

	// If no domains are found, we don't have the information we need to build routes
	// to this application.  Abort.
	if len(appConfig.Domains) == 0 {
		return nil, nil
	}
	// Step through the domains, and decide which cert, if any, will be used for securing each.
	// For each that is a FQDN, we'll look to see if a corresponding cert-bearing secret also
	// exists.  If so, that will be used.  If a domain isn't an FQDN we will use the default cert--
	// even if that is nil.
	for _, domain := range appConfig.Domains {
		if strings.Contains(domain, ".") {
			// Look for a cert-bearing secret for this domain.
			if certMapping, ok := appConfig.CertMappings[domain]; ok {
				secretName := fmt.Sprintf("%s-cert", certMapping)
				certSecret, err := getSecret(kubeClient, secretName, service.Namespace)
				if err != nil {
					return nil, err
				}
				if certSecret != nil {
					certificate, err := buildCertificate(certSecret, domain)
					if err != nil {
						return nil, err
					}
					appConfig.Certificates[domain] = certificate
				}
			}
		} else {
			appConfig.Certificates[domain] = routerConfig.PlatformCertificate
		}
	}
	appConfig.ServiceIP = service.Spec.ClusterIP
	endpointsClient := kubeClient.Endpoints(service.Namespace)
	endpoints, err := endpointsClient.Get(service.Name)
	if err != nil {
		return nil, err
	}
	appConfig.Available = len(endpoints.Subsets) > 0 && len(endpoints.Subsets[0].Addresses) > 0
	return appConfig, nil
}

func buildBuilderConfig(service *v1.Service) (*BuilderConfig, error) {
	builderConfig := newBuilderConfig()
	builderConfig.ServiceIP = service.Spec.ClusterIP
	err := modeler.MapToModel(service.Annotations, "nginx", builderConfig)
	if err != nil {
		return nil, err
	}
	return builderConfig, nil
}

func buildCertificate(certSecret *v1.Secret, context string) (*Certificate, error) {
	cert, ok := certSecret.Data["tls.crt"]
	// If no cert is found in the secret, warn and return nil
	if !ok {
		log.Printf("WARN: The k8s secret intended to convey the %s certificate contained no entry \"tls.crt\".\n", context)
		return nil, nil
	}
	key, ok := certSecret.Data["tls.key"]
	// If no key is found in the secret, warn and return nil
	if !ok {
		log.Printf("WARN: The k8s secret intended to convey the %s certificate key contained no entry \"tls.key\".\n", context)
		return nil, nil
	}
	certStr := string(cert[:])
	keyStr := string(key[:])
	return newCertificate(certStr, keyStr), nil
}

func buildDHParam(dhParamSecret *v1.Secret) (string, error) {
	dhParam, ok := dhParamSecret.Data["dhparam"]
	// If no dhparam is found in the secret, warn and return ""
	if !ok {
		log.Println("WARN: The k8s secret intended to convey the dhparam contained no entry \"dhparam\".")
		return "", nil
	}
	return string(dhParam), nil
}<|MERGE_RESOLUTION|>--- conflicted
+++ resolved
@@ -162,11 +162,7 @@
 	Locations      []*Location
 }
 
-<<<<<<< HEAD
-// Location encapsulates Path and AppConfig
-=======
 // Location represents a location block inside a back end server block.
->>>>>>> 268ef6da
 type Location struct {
 	App  *AppConfig
 	Path string
